from legup.robots.Robot import Robot
from legup.train.rewards.rewards import *

from omegaconf import DictConfig
import torch


class WildAnymalReward:
    """
    Reward function for the Wild Anymal robot.
    https://leggedrobotics.github.io/rl-perceptiveloco/assets/pdf/wild_anymal.pdf (pages 18+19)
    """

    def __init__(self, env, robot_cfg: Robot, train_cfg: DictConfig, dt: float):
        """Initialize reward function.

        Args:
            env: Isaac Gym environment
            robot_config (Robot): Robot interface configuration class
            train_config (DictConfig): Configuration dictionary for training
            dt (float): Time step
        """
        self.env = env
        self.robot_config = robot_cfg
        self.reward_scales = train_cfg['reward_scales']

        self.dt = dt
        self.knee_threshold = torch.Tensor(
            train_cfg['knee_threshold']).to(self.env.device)

        self.train_cfg = train_cfg

    def __call__(self, previous_joint_velocities: torch.Tensor, joint_target_t_1: torch.Tensor, joint_target_t_2: torch.Tensor, actions: torch.Tensor, curriculum_factor: float = 1.0) -> torch.Tensor:
        """Compute reward.

        Args:
            curriculum_factor (float, optional): Curriculum factor. Defaults to 1.0.

        Returns:
            torch.Tensor: Reward of shape (num_envs,)
        """

        reward_log = {}
        reward = torch.zeros(self.env.num_environments).to(self.env.device)

        v_act = self.env.get_linear_velocity()
        v_des = torch.tensor([self.train_cfg.command[0], self.train_cfg.command[1]]).to(
            self.env.device).expand(v_act.shape[0], -1)

        w_act = self.env.get_angular_velocity()
        w_des = torch.zeros_like(w_act)
        w_des[:] = self.train_cfg.turn_command

        lin_velocity_reward = lin_velocity(
            v_des, v_act[:, :2]) * self.reward_scales.velocity

        reward_log['lin_velocity_reward'] = lin_velocity_reward
        reward += lin_velocity_reward

        ang_velocity_reward = ang_velocity(
            w_des[:, 2], w_act[:, 2]) * self.reward_scales.velocity

        reward_log['ang_velocity_reward'] = ang_velocity_reward
        reward += ang_velocity_reward

        lin_ortho_reward = linear_ortho_velocity(
            v_des, v_act[:, :2]) * self.reward_scales.velocity

        reward_log['lin_ortho_reward'] = lin_ortho_reward
        reward += lin_ortho_reward

        body_motion_reward = self.reward_scales.body_motion * \
            body_motion(v_act[:, 2], w_act[:, 0], w_act[:, 1])

        reward_log['body_motion_reward'] = body_motion_reward
        reward += body_motion_reward

        # is the foot height measured from the ground or from the body?
        # currrent implimentation is that is is measured from the body, ie foot 0.2m above ground would produce a value of -0.2
        # we need a way get multiple positions around the foot
        # get foot heights
        h = self.env.get_rb_position(
        )[:, self.robot_config.foot_indices, 2]

        foot_clearance_reward = self.reward_scales.foot_clearance * \
            foot_clearance(h)
        reward_log['foot_clearance_reward'] = foot_clearance_reward
        reward += foot_clearance_reward

        # set joint velocities. If no joint history exists, set to zero
        joint_velocities = self.env.get_joint_velocity()
        if previous_joint_velocities is None:
            previous_joint_velocities = torch.zeros_like(joint_velocities)

        joint_velocity_reward = self.reward_scales.joint_velocities * joint_motion(
            joint_velocities, previous_joint_velocities, self.dt, curriculum_factor)

        reward_log['joint_velocity_reward'] = joint_velocity_reward
        reward += joint_velocity_reward

        # update previous joint velocities
        previous_joint_velocities = joint_velocities

        # We only set a threshold for the knee joints.
        joint_positions = self.env.get_joint_position()
        # knee_joint_positions = joint_positions[:,
        #                                        self.robot_config.knee_indices]
        # joint_constraints_reward = self.reward_scales.joint_constraints * \
        #     joint_constraint(knee_joint_positions, self.knee_threshold)

        # reward_log['joint_constraints_reward'] = joint_constraints_reward
        # reward += joint_constraints_reward

        # If no joint history exists (first iteration), set to zero
        if joint_target_t_1 is None:
            joint_target_t_1 = torch.zeros_like(joint_positions)
            joint_target_t_2 = torch.zeros_like(joint_positions)

        target_smoothness_reward = self.reward_scales.target_smoothness * target_smoothness(
            joint_positions, joint_target_t_1, joint_target_t_2, curriculum_factor)

        reward_log['target_smoothness_reward'] = target_smoothness_reward
        reward += target_smoothness_reward

        # update joint target history
        joint_target_t_2 = joint_target_t_1
        joint_target_t_1 = joint_positions

        # calculate torque reward
        torques = self.env.get_joint_torque()
        torque_reward_val = self.reward_scales.torque * \
            torque_reward(torques, curriculum_factor)

        reward_log['torque_reward'] = torque_reward_val
        reward += torque_reward_val

        # get what feet are in contact with the ground
        feet_contact = self.env.get_contact_states(
        )[:, self.robot_config.foot_indices]

        # get the velocity of each foot
        feet_velocity = self.env.get_rb_linear_velocity(
        )[:, self.robot_config.foot_indices]

        slip_reward = self.reward_scales.slip * \
            slip(feet_contact, feet_velocity, curriculum_factor)

        reward_log['slip_reward'] = slip_reward
        reward += slip_reward

<<<<<<< HEAD
        pos_clip_violation = (raw_network_output.abs()[:, :12] - self.train_cfg.pos_delta_clip).clamp(max=0.0)
        phase_clip_violation = (raw_network_output.abs()[:, 12:] - self.train_cfg.phase_delta_clip).clamp(max=0.0)

        pos_clip_violation_sq = torch.einsum('Bi,Bi->B', pos_clip_violation, pos_clip_violation)
        phase_clip_violation_sq = torch.einsum('Bi,Bi->B', phase_clip_violation, phase_clip_violation)

        clip_reward = -(pos_clip_violation_sq + phase_clip_violation_sq) * self.reward_scales.clip
=======
        pos_delta_clip_reward = self.reward_scales.pos_delta_clip * \
            clip(actions[0:12])
        reward_log['pos_delta_clip_reward'] = pos_delta_clip_reward
        reward += pos_delta_clip_reward
>>>>>>> 35174a95

        phase_clip_reward = self.reward_scales.phase_clip * \
            clip(actions[12:])
        reward_log['phase_clip_reward'] = phase_clip_reward
        reward += phase_clip_reward

        # reward_log_keys_per_env = [[key for key in reward_log.keys()] for _ in range(self.env.num_environments)]
        # reward_log_values_per_env = [[value[i] for value in reward_log.values()] for i in range(self.env.num_environments)]

        reward_log['total_reward'] = sum(
            [t.mean() for t in reward_log.values()])

        return reward, reward_log.keys(), [t.mean() for t in reward_log.values()]<|MERGE_RESOLUTION|>--- conflicted
+++ resolved
@@ -148,20 +148,10 @@
         reward_log['slip_reward'] = slip_reward
         reward += slip_reward
 
-<<<<<<< HEAD
-        pos_clip_violation = (raw_network_output.abs()[:, :12] - self.train_cfg.pos_delta_clip).clamp(max=0.0)
-        phase_clip_violation = (raw_network_output.abs()[:, 12:] - self.train_cfg.phase_delta_clip).clamp(max=0.0)
-
-        pos_clip_violation_sq = torch.einsum('Bi,Bi->B', pos_clip_violation, pos_clip_violation)
-        phase_clip_violation_sq = torch.einsum('Bi,Bi->B', phase_clip_violation, phase_clip_violation)
-
-        clip_reward = -(pos_clip_violation_sq + phase_clip_violation_sq) * self.reward_scales.clip
-=======
         pos_delta_clip_reward = self.reward_scales.pos_delta_clip * \
             clip(actions[0:12])
         reward_log['pos_delta_clip_reward'] = pos_delta_clip_reward
         reward += pos_delta_clip_reward
->>>>>>> 35174a95
 
         phase_clip_reward = self.reward_scales.phase_clip * \
             clip(actions[12:])
