--- conflicted
+++ resolved
@@ -11,108 +11,6 @@
 """
 
 
-<<<<<<< HEAD
-# class BaseReward:
-#     def __init__(self, env, robot_config, weight, dt):
-#         self.env = env
-#         self.robot_config = robot_config
-#         self.weight = weight
-
-#     def __call__(self, rewards: dict = None) -> torch.Tensor:
-#         reward_value = self.calculate_reward() * self.weight
-
-#         if rewards is not None:
-#             rewards[type(self).reward_name] = reward_value
-
-#         return reward_value
-
-
-# class CommandSpeedReward(BaseReward):
-#     """Reward function which encourages the robot to move at the commanded speed."""
-
-#     reward_name = 'lin_speed_reward'
-
-#     def calculate_reward(self) -> torch.Tensor:
-#         """If the norm of the desired velocity is 0, then the reward is exp(-norm(v_act)^2)
-#         If the dot product of the desired velocity and the actual velocity is greater than the norm of the desired velocity, then the reward is 1.
-#         Otherwise, the reward is exp(-(dot(v_des, v_act) - norm(v_des))^2)
-
-#         Returns:
-#             torch.Tensor: Reward of shape (num_envs,)
-#         """
-
-#         v_des = self.env.get_command_velocity()
-#         v_act = self.env.get_rb_velocity()[:, self.robot_config.base_index, :2]
-
-#         v_des_norm = self.env.get_command_velocity().norm(dim=1)
-#         dots = torch.einsum('Bi,Bj->B', v_des, v_act)
-
-#         result = torch.exp(-dots - v_des_norm**2)
-
-#         mask = v_des_norm == 0.0
-#         result[mask] = torch.exp(-v_act.norm(dim=-1)[mask])
-
-#         mask = dots > v_des_norm
-#         result[mask] = 1.0
-
-#         return result
-
-
-# class CommandOrthoVelReward(BaseReward):
-#     """Reward function which encourages the robot to move with the commanded velocity."""
-
-#     reward_name = 'lin_ortho_vel_reward'
-
-#     def calculate_reward(self) -> torch.Tensor:
-#         """Reward is exp(-3 * norm(v_0)^2), where v_0 is v_act-(dot(v_des,v_act))*v_des.
-
-#         Returns:
-#             torch.Tensor: Reward of shape (num_envs,)
-#         """
-
-#         v_des = self.env.get_command_velocity()
-#         v_act = self.env.get_rb_velocity()[:, self.robot_config.base_index, :2]
-
-#         dot_v_des_v_act = torch.einsum('Bi,Bj->B', v_des, v_act)
-#         v_0 = v_act - dot_v_des_v_act * v_des
-#         v_0_sq = torch.einsum('Bi,Bi->B', v_0, v_0)
-
-#         return torch.exp(-3 * v_0_sq)
-
-
-# class AngVelReward(BaseReward):
-#     """Reward which encourages the robot to move with the commanded angular velocity."""
-
-#     reward_name = 'ang_vel_reward'
-
-#     def calculate_reward(self) -> torch.Tensor:
-#         """If the desired angular velocity is 0, then the reward is exp(-(w_act_yaw)^2).
-#         If the dot product of the desired angular velocity and the actual angular velocity is greater than the desired angular velocity, then the reward is 1.
-#         Otherwise, the reward is exp(-(dot(w_des, w_act) - w_des)^2)
-
-#         Returns:
-#             torch.Tensor: Reward of shape (num_envs,)
-#         """
-
-#         w_des = self.env.get_command_angular_velocity()
-#         w_act = self.env.get_rb_velocity()[:, self.robot_config.base_index, 2]
-
-#         w_des_norm = self.env.get_command_angular_velocity().norm(dim=1)
-#         dots = torch.einsum('Bi,Bj->B', w_des, w_act)
-
-#         result = torch.exp(-dots - w_des_norm**2)
-
-#         mask = w_des_norm == 0.0
-#         result[mask] = torch.exp(-w_act[mask]**2)
-
-#         mask = dots > w_des_norm
-#         result[mask] = 1.0
-
-#         return result
-
-
-=======
->>>>>>> e3d0b2b0
 def lin_velocity(v_des: torch.Tensor, v_act: torch.Tensor, scale: float = 1.0):
     """If the norm of the desired velocity is 0, then the reward is exp(-norm(v_act)^2)
     If the dot product of the desired velocity and the actual velocity is greater than the norm of the desired velocity, then the reward is 1.
