from isaacgym import gymtorch

from legup.isaac.environment import IsaacGymEnvironment
from legup.robots.Robot import Robot

from typing import Union, List, Tuple

import gym
import numpy as np
from stable_baselines3.common.vec_env import VecEnv

import torch


class BaseAgent(VecEnv):
    """Default agent that other agents will inherit from. To extend this to a new agent, you must implement the following functions:
    - post_physics_step (not necessary)
    - check_termination
    - make_actions (not necessary)
    - make_observation
    - make_reward
    - reset_envs (not necessary)

    Read the documentation for each of these functions to learn how to implement them!
    """

    def __init__(self, robot: Robot, num_environments: int, curriculum_exponent: int, asset_path: str, asset_name: str):
        """
        Args:
            num_environments (int): number of parallel environments to create in simulator
            asset_path (str): path to URDF file from `asset_root`
            asset_root (str): root folder where the URDF to load is
        """
        self.device = robot.device

        self.all_envs = list(range(num_environments))
        self.num_envs = num_environments
        self.term_idx = self.all_envs.copy()

        self.ep_lens = torch.zeros(num_environments).to(self.device)

        self.env = IsaacGymEnvironment(
            num_environments, True, asset_path, asset_name, robot.home_position)
        self.robot = robot

        self.dt = 1. / 60.  # TODO: make this config
        self.max_ep_len = 1000 / self.dt  # TODO: make this config

        self.curriculum_factor = 10**(-curriculum_exponent)
        # self.env_curriculum_factor
        self.curriculum_exponent = curriculum_exponent

        # domain randomization parameters

        # linear velocity command limits in meters per second
        self.command_mag_lower = torch.tensor(0., device=self.device)
        self.command_mag_upper = torch.tensor(2., device=self.device)

        # angular velocity command limits in radians per second
        self.command_ang_vel_lower = torch.tensor(-1., device=self.device)
        self.command_ang_vel_upper = torch.tensor(1., device=self.device)

        # angle limits for robot linear command wrt the robot frame
        self.command_ang_lower = torch.tensor(-torch.pi, device=self.device)
        self.command_ang_upper = torch.tensor(torch.pi, device=self.device)

        self.commands = torch.zeros((self.num_envs, 3), device=self.device)

        self.obs_noise_mean = 0
        # self.obs_noise_var = 0.1
        self.obs_noise_var = 0.0

        self.should_push = True
        self.push_freq = 120
        self.push_vel_lower = torch.tensor(
            [1, 1, 0.25], device=self.device, dtype=torch.float)
        self.push_vel_upper = torch.tensor(
            [2, 2, 0], device=self.device, dtype=torch.float)
        self.push_idx = []

        # OpenAI Gym Environment required fields
        # TODO: custom observation space/action space bounds, this would help with clipping!
        self.observation_space = gym.spaces.Box(low=np.ones(
            391) * -10000000, high=np.ones(391) * 10000000, dtype=np.float32)
        self.action_space = gym.spaces.Box(low=np.ones(
            12) * -10000000, high=np.ones(12) * 10000000, dtype=np.float32)
        self.metadata = {"render_modes": ['rgb_array']}
        self.reward_range = (-float("inf"), float("inf"))
        self.spec = None

    def make_actions(self, actions: torch.Tensor) -> torch.Tensor:
        """Converts the raw model output into joint target positions. If this isn't implemented, the raw network output is sent to the environment

        Args:
            actions (torch.Tensor): shape `(num_envs, num_dof)`

        Returns:
            torch.Tensor: joint position targets of shape `(num_envs, num_dof)`
        """
        return actions

    def make_observation(self) -> torch.Tensor:
        """Computes a new observation from the environment

        Raises:
            NotImplementedError: throws exception if it isn't implemented

        Returns:
            torch.Tensor: new observations of shape `(num_envs, observation_space)`
        """
        raise NotImplementedError("agent::make_observation not implemented!")

    def make_reward(self, actions: torch.Tensor) -> torch.Tensor:
        """Computes a new reward based on the environment

        Args:
            actions (torch.Tensor): actions that were sent to environment of shape `(num_envs, action_space)`

        Raises:
            NotImplementedError: throws exception if it isn't implemented

        Returns:
            torch.Tensor: agent rewards of shape `(num_envs)`
        """
        raise NotImplementedError("agent::make_reward not implemented!")

    def post_physics_step(self):
        """Called by agent after the environment is updated every step, used for tracking any agent-specific information. Nothing happens if not implemented
        """
        pass

    def check_termination(self) -> List[int]:
        """Checks if any agents have satisfied your termination conditions. Must return a truthy tensor of shape `(num_envs)`

        Raises:
            NotImplementedError: throws exception if it isn't implemented

        Returns:
            List[int]: truthy tensor of shape `(num_envs)` that explains which agents/environments have terminated
        """
        raise NotImplementedError("agent::check_termination not implemented!")

    def reset_envs(self, idxs: Union[torch.Tensor, List[int], int]):
        """This is called right before any of the environments are reset, use it to reset any information you are tracking. Nothing happens if not implemented.

        Args:
            idxs (Union[torch.Tensor, List[int], int]): idxs of environments that are being reset
        """
        pass

    def get_termination_list(self, reward: torch.Tensor) -> List[int]:
        """Gets list of environment idxs that have either terminated or truncated

        Args:
            reward (torch.Tensor): reward buffer of shape `(num_envs)`, used to penalize for terminated environments

        Returns:
            List[int]: list of environment idxs that terminated
        """
        term = self.check_termination()
        trunc = self.ep_lens > self.max_ep_len

        # reward[torch.where(term)] = -10
        # reset_idx = torch.logical_or(term, trunc)
        # return reset_idx.long().tolist()

        # TODO: can probably make this faster
        reset_idx = set()
        for term_idx in torch.where(trunc)[0]:
            reset_idx.add(term_idx.item())

        for term_idx in torch.where(term)[0]:
<<<<<<< HEAD
            reward[term_idx] = -10  # TODO: add a config for this
=======
            reward[term_idx] = -1e1  # TODO: add a config for this
>>>>>>> bd6c70b0
            reset_idx.add(term_idx.item())

        return list(reset_idx)

    def add_noise(self, tensor, noise_mean, noise_var):
        if isinstance(tensor, np.ndarray):
            # why are we returning numpy, keeping this here for a very short time because will refactor to only return torch soon
            return tensor + (np.random.randn(*tensor.shape) * np.sqrt(noise_var) + noise_mean)

        return tensor + (torch.randn_like(tensor) * np.sqrt(noise_var) + noise_mean)

    def create_random_commands(self, count: int) -> torch.Tensor:
        """Randomizes the commands for the agents

        Args:
            idxs (Union[torch.Tensor, List[int], int]): idxs of environments whose commands should be randomized
        """
        result = torch.zeros((count, 3), device=self.device)

        ang_range = (self.command_ang_upper -
                     self.command_ang_lower) * self.curriculum_factor
        ang_avg = (self.command_ang_upper + self.command_ang_lower) / 2
        ang_upper = ang_avg + ang_range / 2
        ang_lower = ang_avg - ang_range / 2

        mag_range = (self.command_mag_upper -
                     self.command_mag_lower) * self.curriculum_factor
        mag_avg = (self.command_mag_upper + self.command_mag_lower) / 2
        mag_upper = mag_avg + mag_range / 2
        mag_lower = mag_avg - mag_range / 2

        ang_vel_range = (self.command_ang_vel_upper -
                         self.command_ang_vel_lower) * self.curriculum_factor
        ang_vel_avg = (self.command_ang_vel_upper +
                       self.command_ang_vel_lower) / 2
        ang_vel_upper = ang_vel_avg + ang_vel_range / 2
        ang_vel_lower = ang_vel_avg - ang_vel_range / 2

        # use idx 0 as scratch space
        command_angles_scratch = result[:, 0]
        # generate random angle commands and write into scratch space
        command_angles_scratch.uniform_(ang_lower, ang_upper)
        # write cos and sin of angle commands into commands tensor
        torch.cos(command_angles_scratch, out=result[:, 1])
        torch.sin(command_angles_scratch, out=result[:, 2])
        # generate random magnitude commands and write into scratch space
        command_angles_scratch.uniform_(mag_lower, mag_upper)
        # multiply cos and sin by magnitude commands and write into commands tensor
        result[:, 1] *= command_angles_scratch
        result[:, 2] *= command_angles_scratch

        # use idx 0 as scratch space
        command_ang_vel_scratch = result[:, 0]
        # generate random anglular velocity commands
        command_ang_vel_scratch.uniform_(ang_vel_lower, ang_vel_upper)
        # write scratch into tensor (they are the same but I think this is clearer)
        result[:, 0] = command_ang_vel_scratch

        # now make some of the commands zero

        # make 4% of resets a stand still command (all zeros)
        stand_still_command = torch.rand(count, device=self.device) < 0.04
        result[stand_still_command, :] = 0

        # make 3% of resets a no turn command (command[:, 0] = 0)
        zero_turn_command = torch.rand(count, device=self.device) < 0.03
        result[zero_turn_command, 0] = 0

        # make 3% of resets an only turn command (command:, 1:] = 0)
        only_turn_command = torch.rand(count, device=self.device) < 0.03
        result[only_turn_command, 1:] = 0

        return result

    def reset_partial(self) -> List[int]:
        """Resets a subset of all environments, if they need to be reset

        Returns:
            List[int]: idxs of environments that were reset
        """

        done_idxs = torch.tensor(self.term_idx, dtype=torch.long)

        if len(done_idxs) > 0:
            self.ep_lens[self.term_idx] = 0
            self.reset_envs(self.term_idx)
            self.env.reset(self.term_idx)

            self.commands[self.term_idx] = self.create_random_commands(
                len(done_idxs))

        dones = torch.zeros(
            self.num_envs, dtype=torch.bool, device=self.device)
        dones[done_idxs] = True

        self.term_idx.clear()
        return dones, list(done_idxs)

    def reset(self):
        """Resets all environments, should only be called once at the beginning of training. Undefined behavior if not called only once at the beginning of training

        Returns:
            torch.Tensor: new observations after reset, shape `(num_envs, observation_space)`
        """

        self.reset_partial()
        self.env.step(None)
        self.env.refresh_buffers()

        return self.add_noise(self.make_observation(), self.obs_noise_mean, self.obs_noise_var)

    def make_logs(self) -> dict:
        return {}

    def step(self, actions: torch.Tensor) -> Tuple[torch.Tensor, torch.Tensor, torch.Tensor, dict]:
        """Does a single step of the simulation environment based on a given command, and computes new state information and rewards

        Args:
            actions (torch.Tensor): Commanded joint position, shape `(num_envs, num_degrees_of_freedom)`

        Returns:
            Tuple[torch.Tensor, torch.Tensor, torch.Tensor, dict]: new observation, corresponding reward, truthy tensor of which
            environments have terminated/truncated, and additional metadata (currently empty). Observation tensor has shape `(num_envs, observation_space)`
            and all other tensors have shape `(num_envs)`
        """

        self.curriculum_factor **= 1-10**(-self.curriculum_exponent)
        # send actions through the network
        reward, reward_keys, reward_vals = self.make_reward(actions)

        actions = self.make_actions(actions)
        self.env.step(actions)

        # reset any terminated environments and update buffers
        dones, done_idxs = self.reset_partial()

        # TODO: move this into reset, refactor coming soon so it wont be here for long
        idxs = torch.tensor(done_idxs + self.push_idx,
                            device=self.device).int()
        if len(idxs) > 0:
            indices = gymtorch.unwrap_tensor(idxs)
            self.env.gym.set_actor_root_state_tensor_indexed(
                self.env.sim,  gymtorch.unwrap_tensor(self.env.root_states), indices, len(idxs))

        self.env.refresh_buffers()
        self.post_physics_step()

        # compute new observations and rewards
        new_obs = self.add_noise(
            self.make_observation(), self.obs_noise_mean, self.obs_noise_var)

        logs = self.make_logs()

        # update tracking info (episodes done, terminated environments)
        self.ep_lens += 1
        self.term_idx = self.get_termination_list(reward)

        self.push_idx = torch.where(self.ep_lens %
                                    self.push_freq == 0)[0].tolist()

        if self.should_push and len(self.push_idx) > 0:
            push_vel = torch.rand(len(self.push_idx), 3, device=self.device)
            push_vel = (self.push_vel_upper - self.push_vel_lower) * \
                push_vel + self.push_vel_lower
            self.env.root_lin_vel[self.push_idx] += push_vel * \
                self.curriculum_factor

        # TODO: add specific reward information
        infos = [{}] * self.num_envs
        # reward_keys.append('total_reward')
        # reward_vals.append(sum(reward_vals))
        infos[0] = {'reward_names': reward_keys,
                    'reward_terms': reward_vals, 'logs': logs}
        return new_obs, reward, dones, infos

    def render(self) -> torch.Tensor:
        """Gets a screenshot from simulation environment as torch tensor

        Returns:
            torch.Tensor: RGBA screenshot from sim, shape `(height, width, 4)`
        """
        return self.env.render()

    def env_is_wrapped(self, wrapper_class, indices=None):
        """Added because it is required as per the OpenAI gym specification"""
        return [False]

    def close(self):
        """Added because it is required as per the OpenAI gym specification"""
        raise NotImplementedError

    def env_method(self, method_name, *method_args, indices=None, **method_kwargs):
        """Added because it is required as per the OpenAI gym specification"""
        raise NotImplementedError

    def get_attr(self, attr_name, indices=None):
        """Added because it is required as per the OpenAI gym specification"""
        raise NotImplementedError

    def seed(self, seed=None):
        """Added because it is required as per the OpenAI gym specification"""
        raise NotImplementedError

    def set_attr(self, attr_name, value, indices=None):
        """Added because it is required as per the OpenAI gym specification"""
        raise NotImplementedError

    def step_async(self, actions):
        """Added because it is required as per the OpenAI gym specification"""
        raise NotImplementedError

    def step_wait(self):
        """Added because it is required as per the OpenAI gym specification"""
        raise NotImplementedError<|MERGE_RESOLUTION|>--- conflicted
+++ resolved
@@ -170,11 +170,7 @@
             reset_idx.add(term_idx.item())
 
         for term_idx in torch.where(term)[0]:
-<<<<<<< HEAD
-            reward[term_idx] = -10  # TODO: add a config for this
-=======
             reward[term_idx] = -1e1  # TODO: add a config for this
->>>>>>> bd6c70b0
             reset_idx.add(term_idx.item())
 
         return list(reset_idx)
