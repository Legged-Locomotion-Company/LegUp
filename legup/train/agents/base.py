from isaacgym import gymtorch

from legup.isaac.environment import IsaacGymEnvironment
from legup.robots.Robot import Robot

from typing import Union, List, Tuple

import gym
import numpy as np
from stable_baselines3.common.vec_env import VecEnv

import torch


class BaseAgent(VecEnv):
    """Default agent that other agents will inherit from. To extend this to a new agent, you must implement the following functions:
    - post_physics_step (not necessary)
    - check_termination
    - make_actions (not necessary)
    - make_observation
    - make_reward
    - reset_envs (not necessary)

    Read the documentation for each of these functions to learn how to implement them!
    """

    def __init__(self, robot: Robot, num_environments: int, curriculum_exponent: int, asset_path: str, asset_name: str):
        """
        Args:
            num_environments (int): number of parallel environments to create in simulator
            asset_path (str): path to URDF file from `asset_root`
            asset_root (str): root folder where the URDF to load is
        """
        self.device = robot.device

        self.all_envs = list(range(num_environments))
        self.num_envs = num_environments
        self.term_idx = self.all_envs.copy()

        self.ep_lens = torch.zeros(num_environments).to(self.device)

        self.env = IsaacGymEnvironment(
            num_environments, True, asset_path, asset_name, robot.home_position)
        self.robot = robot

        self.dt = 1. / 60.  # TODO: make this config
        self.max_ep_len = 1000 / self.dt  # TODO: make this config

        self.curriculum_factor = 10**(-curriculum_exponent)
        # self.env_curriculum_factor
        self.curriculum_exponent = curriculum_exponent

        # domain randomization parameters

        # linear velocity command limits in meters per second
        self.command_mag_lower = torch.tensor(0., device=self.device)
        self.command_mag_upper = torch.tensor(2., device=self.device)

        # angular velocity command limits in radians per second
        self.command_ang_vel_lower = torch.tensor(-1., device=self.device)
        self.command_ang_vel_upper = torch.tensor(1., device=self.device)

        # angle limits for robot linear command wrt the robot frame
        self.command_ang_lower = torch.tensor(-torch.pi, device=self.device)
        self.command_ang_upper = torch.tensor(torch.pi, device=self.device)

        self.commands = torch.zeros((self.num_envs, 3), device=self.device)

        self.obs_noise_mean = 0
        # self.obs_noise_var = 0.1
        self.obs_noise_var = 0.0

        self.should_push = True
        self.push_freq = 120
        self.push_vel_lower = torch.tensor(
            [1, 1, 0.25], device=self.device, dtype=torch.float)
        self.push_vel_upper = torch.tensor(
            [2, 2, 0], device=self.device, dtype=torch.float)
        self.push_idx = []

        # OpenAI Gym Environment required fields
        # TODO: custom observation space/action space bounds, this would help with clipping!
        self.observation_space = gym.spaces.Box(low=np.ones(
            391) * -10000000, high=np.ones(391) * 10000000, dtype=np.float32)
        self.action_space = gym.spaces.Box(low=np.ones(
            12) * -10000000, high=np.ones(12) * 10000000, dtype=np.float32)
        self.metadata = {"render_modes": ['rgb_array']}
        self.reward_range = (-float("inf"), float("inf"))
        self.spec = None

    def make_actions(self, actions: torch.Tensor) -> torch.Tensor:
        """Converts the raw model output into joint target positions. If this isn't implemented, the raw network output is sent to the environment

        Args:
            actions (torch.Tensor): shape `(num_envs, num_dof)`

        Returns:
            torch.Tensor: joint position targets of shape `(num_envs, num_dof)`
        """
        return actions

    def make_observation(self) -> torch.Tensor:
        """Computes a new observation from the environment

        Raises:
            NotImplementedError: throws exception if it isn't implemented

        Returns:
            torch.Tensor: new observations of shape `(num_envs, observation_space)`
        """
        raise NotImplementedError("agent::make_observation not implemented!")

    def make_reward(self, actions: torch.Tensor) -> torch.Tensor:
        """Computes a new reward based on the environment

        Args:
            actions (torch.Tensor): actions that were sent to environment of shape `(num_envs, action_space)`

        Raises:
            NotImplementedError: throws exception if it isn't implemented

        Returns:
            torch.Tensor: agent rewards of shape `(num_envs)`
        """
        raise NotImplementedError("agent::make_reward not implemented!")

    def post_physics_step(self):
        """Called by agent after the environment is updated every step, used for tracking any agent-specific information. Nothing happens if not implemented
        """
        pass

    def check_termination(self) -> List[int]:
        """Checks if any agents have satisfied your termination conditions. Must return a truthy tensor of shape `(num_envs)`

        Raises:
            NotImplementedError: throws exception if it isn't implemented

        Returns:
            List[int]: truthy tensor of shape `(num_envs)` that explains which agents/environments have terminated
        """
        raise NotImplementedError("agent::check_termination not implemented!")

    def reset_envs(self, idxs: Union[torch.Tensor, List[int], int]):
        """This is called right before any of the environments are reset, use it to reset any information you are tracking. Nothing happens if not implemented.

        Args:
            idxs (Union[torch.Tensor, List[int], int]): idxs of environments that are being reset
        """
        pass

    def get_termination_list(self, reward: torch.Tensor) -> List[int]:
        """Gets list of environment idxs that have either terminated or truncated

        Args:
            reward (torch.Tensor): reward buffer of shape `(num_envs)`, used to penalize for terminated environments

        Returns:
            List[int]: list of environment idxs that terminated
        """
        term = self.check_termination()
        trunc = self.ep_lens > self.max_ep_len

        # reward[torch.where(term)] = -10
        # reset_idx = torch.logical_or(term, trunc)
        # return reset_idx.long().tolist()

        # TODO: can probably make this faster
        reset_idx = set()
        for term_idx in torch.where(trunc)[0]:
            reset_idx.add(term_idx.item())

        for term_idx in torch.where(term)[0]:
            reward[term_idx] = -1e2  # TODO: add a config for this
            reset_idx.add(term_idx.item())

        return list(reset_idx)

    def add_noise(self, tensor, noise_mean, noise_var):
        if isinstance(tensor, np.ndarray):
            # why are we returning numpy, keeping this here for a very short time because will refactor to only return torch soon
            return tensor + (np.random.randn(*tensor.shape) * np.sqrt(noise_var) + noise_mean)

        return tensor + (torch.randn_like(tensor) * np.sqrt(noise_var) + noise_mean)

    def create_random_commands(self, count: int) -> torch.Tensor:
        """Randomizes the commands for the agents

        Args:
            idxs (Union[torch.Tensor, List[int], int]): idxs of environments whose commands should be randomized
        """
        result = torch.zeros((count, 3), device=self.device)

        ang_range = (self.command_ang_upper -
                     self.command_ang_lower) * self.curriculum_factor
        ang_avg = (self.command_ang_upper + self.command_ang_lower) / 2
        ang_upper = ang_avg + ang_range / 2
        ang_lower = ang_avg - ang_range / 2

        mag_range = (self.command_mag_upper -
                     self.command_mag_lower) * self.curriculum_factor
        mag_avg = (self.command_mag_upper + self.command_mag_lower) / 2
        mag_upper = mag_avg + mag_range / 2
        mag_lower = mag_avg - mag_range / 2

        ang_vel_range = (self.command_ang_vel_upper -
                         self.command_ang_vel_lower) * self.curriculum_factor
        ang_vel_avg = (self.command_ang_vel_upper +
                       self.command_ang_vel_lower) / 2
        ang_vel_upper = ang_vel_avg + ang_vel_range / 2
        ang_vel_lower = ang_vel_avg - ang_vel_range / 2

        # use idx 0 as scratch space
        command_angles_scratch = result[:, 0]
        # generate random angle commands and write into scratch space
        command_angles_scratch.uniform_(ang_lower, ang_upper)
        # write cos and sin of angle commands into commands tensor
        torch.cos(command_angles_scratch, out=result[:, 1])
        torch.sin(command_angles_scratch, out=result[:, 2])
        # generate random magnitude commands and write into scratch space
        command_angles_scratch.uniform_(mag_lower, mag_upper)
        # multiply cos and sin by magnitude commands and write into commands tensor
        result[:, 1] *= command_angles_scratch
        result[:, 2] *= command_angles_scratch

        # use idx 0 as scratch space
        command_ang_vel_scratch = result[:, 0]
        # generate random anglular velocity commands
        command_ang_vel_scratch.uniform_(ang_vel_lower, ang_vel_upper)
        # write scratch into tensor (they are the same but I think this is clearer)
        result[:, 0] = command_ang_vel_scratch

        # now make some of the commands zero

        # make 4% of resets a stand still command (all zeros)
        stand_still_command = torch.rand(count, device=self.device) < 0.04
        result[stand_still_command, :] = 0

        # make 3% of resets a no turn command (command[:, 0] = 0)
        zero_turn_command = torch.rand(count, device=self.device) < 0.03
        result[zero_turn_command, 0] = 0

        # make 3% of resets an only turn command (command:, 1:] = 0)
        only_turn_command = torch.rand(count, device=self.device) < 0.03
        result[only_turn_command, 1:] = 0

        return result

    def reset_partial(self) -> List[int]:
        """Resets a subset of all environments, if they need to be reset

        Returns:
            List[int]: idxs of environments that were reset
        """

        done_idxs = torch.tensor(self.term_idx, dtype=torch.long)

        if len(done_idxs) > 0:
            self.ep_lens[self.term_idx] = 0
            self.reset_envs(self.term_idx)
            self.env.reset(self.term_idx)

            self.commands[self.term_idx] = self.create_random_commands(
                len(done_idxs))
<<<<<<< HEAD

            # generate random commands in the range [commands_lower, commands_upper] every episode
            # adding `out = self.commands[self.term_idx]` doesnt work here for some reason

            # self.commands[self.term_idx] = torch.rand(
            #     len(self.term_idx), *self.commands.shape[1:], device=self.device)
            # self.commands[self.term_idx] = (
            #     self.commands_upper - self.commands_lower) * self.commands[self.term_idx] + self.commands_lower
=======
>>>>>>> e620376d

        dones = torch.zeros(
            self.num_envs, dtype=torch.bool, device=self.device)
        dones[done_idxs] = True

        self.term_idx.clear()
        return dones, list(done_idxs)

    def reset(self):
        """Resets all environments, should only be called once at the beginning of training. Undefined behavior if not called only once at the beginning of training

        Returns:
            torch.Tensor: new observations after reset, shape `(num_envs, observation_space)`
        """

        self.reset_partial()
        self.env.step(None)
        self.env.refresh_buffers()

        return self.add_noise(self.make_observation(), self.obs_noise_mean, self.obs_noise_var)

    def make_logs(self) -> dict:
        return {}

    def step(self, actions: torch.Tensor) -> Tuple[torch.Tensor, torch.Tensor, torch.Tensor, dict]:
        """Does a single step of the simulation environment based on a given command, and computes new state information and rewards

        Args:
            actions (torch.Tensor): Commanded joint position, shape `(num_envs, num_degrees_of_freedom)`

        Returns:
            Tuple[torch.Tensor, torch.Tensor, torch.Tensor, dict]: new observation, corresponding reward, truthy tensor of which
            environments have terminated/truncated, and additional metadata (currently empty). Observation tensor has shape `(num_envs, observation_space)`
            and all other tensors have shape `(num_envs)`
        """

        self.curriculum_factor **= 1-10**(-self.curriculum_exponent)
        # send actions through the network
        reward, reward_keys, reward_vals = self.make_reward(actions)

        actions = self.make_actions(actions)
        self.env.step(actions)

        # reset any terminated environments and update buffers
        dones, done_idxs = self.reset_partial()

        # TODO: move this into reset, refactor coming soon so it wont be here for long
        idxs = torch.tensor(done_idxs + self.push_idx,
                            device=self.device).int()
        if len(idxs) > 0:
            indices = gymtorch.unwrap_tensor(idxs)
            self.env.gym.set_actor_root_state_tensor_indexed(
                self.env.sim,  gymtorch.unwrap_tensor(self.env.root_states), indices, len(idxs))

        self.env.refresh_buffers()
        self.post_physics_step()

        # compute new observations and rewards
        new_obs = self.add_noise(
            self.make_observation(), self.obs_noise_mean, self.obs_noise_var)

        logs = self.make_logs()

        # update tracking info (episodes done, terminated environments)
        self.ep_lens += 1
        self.term_idx = self.get_termination_list(reward)

        self.push_idx = torch.where(self.ep_lens %
                                    self.push_freq == 0)[0].tolist()

        if self.should_push and len(self.push_idx) > 0:
            push_vel = torch.rand(len(self.push_idx), 3, device=self.device)
            push_vel = (self.push_vel_upper - self.push_vel_lower) * \
                push_vel + self.push_vel_lower
            self.env.root_lin_vel[self.push_idx] += push_vel * \
                self.curriculum_factor

        # TODO: add specific reward information
        infos = [{}] * self.num_envs
        # reward_keys.append('total_reward')
        # reward_vals.append(sum(reward_vals))
        infos[0] = {'reward_names': reward_keys,
                    'reward_terms': reward_vals, 'logs': logs}
        return new_obs, reward, dones, infos

    def render(self) -> torch.Tensor:
        """Gets a screenshot from simulation environment as torch tensor

        Returns:
            torch.Tensor: RGBA screenshot from sim, shape `(height, width, 4)`
        """
        return self.env.render()

    def env_is_wrapped(self, wrapper_class, indices=None):
        """Added because it is required as per the OpenAI gym specification"""
        return [False]

    def close(self):
        """Added because it is required as per the OpenAI gym specification"""
        raise NotImplementedError

    def env_method(self, method_name, *method_args, indices=None, **method_kwargs):
        """Added because it is required as per the OpenAI gym specification"""
        raise NotImplementedError

    def get_attr(self, attr_name, indices=None):
        """Added because it is required as per the OpenAI gym specification"""
        raise NotImplementedError

    def seed(self, seed=None):
        """Added because it is required as per the OpenAI gym specification"""
        raise NotImplementedError

    def set_attr(self, attr_name, value, indices=None):
        """Added because it is required as per the OpenAI gym specification"""
        raise NotImplementedError

    def step_async(self, actions):
        """Added because it is required as per the OpenAI gym specification"""
        raise NotImplementedError

    def step_wait(self):
        """Added because it is required as per the OpenAI gym specification"""
        raise NotImplementedError<|MERGE_RESOLUTION|>--- conflicted
+++ resolved
@@ -261,17 +261,6 @@
 
             self.commands[self.term_idx] = self.create_random_commands(
                 len(done_idxs))
-<<<<<<< HEAD
-
-            # generate random commands in the range [commands_lower, commands_upper] every episode
-            # adding `out = self.commands[self.term_idx]` doesnt work here for some reason
-
-            # self.commands[self.term_idx] = torch.rand(
-            #     len(self.term_idx), *self.commands.shape[1:], device=self.device)
-            # self.commands[self.term_idx] = (
-            #     self.commands_upper - self.commands_lower) * self.commands[self.term_idx] + self.commands_lower
-=======
->>>>>>> e620376d
 
         dones = torch.zeros(
             self.num_envs, dtype=torch.bool, device=self.device)
