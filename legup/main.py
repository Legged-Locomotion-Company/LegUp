import argparse
import cv2
import hydra
import numpy as np
from omegaconf import DictConfig
import os
from stable_baselines3 import PPO
from stable_baselines3.common.monitor import Monitor
from stable_baselines3.common.callbacks import BaseCallback
import torch
import wandb
from wandb.integration.sb3 import WandbCallback


from legup.robots.mini_cheetah.mini_cheetah import MiniCheetah
from legup.train.agents.anymal import AnymalAgent
from legup.train.agents.concurrent_training import ConcurrentTrainingEnv
from legup.train.models.anymal.teacher import CustomTeacherActorCriticPolicy


class CustomCallback(BaseCallback):
    """
    A custom callback that derives from ``BaseCallback``.

    :param verbose: (int) Verbosity level 0: not output 1: info 2: debug
    """

    def __init__(self, env, verbose=0):
        super(CustomCallback, self).__init__(verbose)
        self.env_ = env
        # Those variables will be accessible in the callback
        # (they are defined in the base class)
        # The RL model
        # self.model = None  # type: BaseAlgorithm
        # An alias for self.model.get_env(), the environment used for training
        # self.training_env = None  # type: Union[gym.Env, VecEnv, None]
        # Number of time the callback was called
        # self.n_calls = 0  # type: int
        # self.num_timesteps = 0  # type: int
        # local and global variables
        # self.locals = None  # type: Dict[str, Any]
        # self.globals = None  # type: Dict[str, Any]
        # The logger object, used to report things in the terminal
        # self.logger = None  # stable_baselines3.common.logger
        # # Sometimes, for event callback, it is useful
        # # to have access to the parent object
        # self.parent = None  # type: Optional[BaseCallback]

    def _on_training_start(self) -> None:
        """
        This method is called before the first rollout starts.
        """
        # print("BEFORE FIRST ROLLOUT TRAINING START)")
        pass

    def _on_rollout_start(self) -> None:
        """
        A rollout is the collection of environment interaction
        using the current policy.
        This event is triggered before collecting new samples.
        """
        # print("BEFORE ROLLOUT (ROLLOUT START)")
        pass

    def _on_step(self) -> bool:
        cv2.imshow('training', self.env_.render())
        cv2.waitKey(1)
        """
        This method will be called by the model after each call to `env.step()`.

        For child callback (of an `EventCallback`), this will be called
        when the event is triggered.

        :return: (bool) If the callback returns False, training is aborted early.
        """
        return True

    def _on_rollout_end(self) -> None:
        """
        This event is triggered before updating the policy.
        """

        infos = self.locals['infos'][0]
        for idx, name in enumerate(infos['names']):
            self.logger.record(f"rewards/{name}", infos['terms'][idx].item())

        self.model.save(os.path.join('saved_models', str(self.num_timesteps)))

    def _on_training_end(self) -> None:
        """
        This event is triggered before exiting the `learn()` method.
        """
        pass


class CustomWandbCallback(WandbCallback):
    def __init__(self, env, verbose=1):
        super().__init__(gradient_save_freq=100,
                         model_save_path='saved_models', verbose=verbose)
        self.env_ = env
        self.video_buffer = []

        Monitor(env)

    def _on_step(self) -> bool:
        """
        This method will be called by the model after each call to `env.step()`.
        TODO add a way to save the video every n steps

        For child callback (of an `EventCallback`), this will be called
        when the event is triggered.

        :return: (bool) If the callback returns False, training is aborted early.
        """

        super()._on_step()

        self.video_buffer.append(self.env_.render())

        return True

    def _on_rollout_end(self) -> None:
        """
        This event is triggered before updating the policy.
        """

        super()._on_rollout_end()

        # For some reason the video needs to be transposed to frames, channels, height, width

        numpy_video = np.array(self.video_buffer).transpose([0, 3, 1, 2])

        wandb.log(
            {"video": wandb.Video(numpy_video, fps=20, format="gif")})

        infos = self.locals['infos'][0]
        for idx, name in enumerate(infos['names']):
            self.logger.record(f"rewards/{name}", infos['terms'][idx].item())

        self.model.save(os.path.join('saved_models', str(self.num_timesteps)))

        self.video_buffer = []


# Wrapper for ConcurrentTrainingEnv to convert returned torch tensors to numpy and input numpy arrays to torch tensors


# TODO: generalize it to not just the `ConcurrentTrainingEnv` environment
class GPUVecEnv(ConcurrentTrainingEnv):
    def step(self, actions):
        actions = torch.from_numpy(actions).cuda()

        new_obs, reward, dones, infos = super().step(actions)

        new_obs = new_obs.cpu().detach().numpy()
        reward = reward.cpu().detach().numpy()
        dones = dones.cpu().detach().numpy()

        return new_obs, reward, dones, infos

    def reset(self):
        obs = super().reset()
        return obs.cpu().detach().numpy()

# Trains the agent using PPO from stable_baselines3. Tensorboard logging to './concurrent_training_tb' and saves model to ConcurrentTrainingEnv


@hydra.main(config_path="config", config_name="config")
def train_ppo(cfg: DictConfig):
    total_timesteps = cfg.env.parallel_envs * cfg.env.n_steps * cfg.env.n_epochs

    # env = GPUVecEnv(
    #     parallel_envs, f"{os.getcwd()}/robots/mini_cheetah/physical_models", "mini-cheetah.urdf")

<<<<<<< HEAD
    env = AnymalAgent(MiniCheetah, cfg.env.parallel_envs,
                      f"{os.getcwd()}/robots/mini_cheetah/physical_models", "mini-cheetah.urdf", train_cfg=cfg.agent)
=======
    
    reward_scales = {}
    reward_scales['velocity'] = 0.0
    reward_scales['body_motion'] = 0.0
    reward_scales['foot_clearance'] = 0.0
    reward_scales['shank_clearance'] = 0.0
    reward_scales['joint_velocity'] = 0.0
    reward_scales['joint_constraints'] = 0.0
    reward_scales['target_smoothness'] = 0.0
    reward_scales['torque'] = 0.0
    reward_scales['slip'] = 0.0
    reward_scales['shank_knee_col'] = 0.0

    train_cfg = {}
    train_cfg["max_tilt"] = 3*torch.pi/2
    train_cfg["max_torque"] = 90.0

    train_cfg['desired_linear_velocity'] = 1.0
    train_cfg['desired_angular_velocity'] = 0.0
    train_cfg['knee_threshold'] = 0.5#[0.5, 0.5, 0.5, 0.5]

    train_cfg['reward_scales'] = reward_scales


    env = AnymalAgent(MiniCheetah, PARALLEL_ENVS, f"{os.getcwd()}/robots/mini_cheetah/physical_models", "mini-cheetah.urdf", train_cfg=train_cfg)

>>>>>>> a184bd05

    cb = None

    if (not cfg.env.headless):
        cb = CustomCallback(env)
    else:
        config = {
            "env_name": cfg.agent.env_name,
            "parallel_envs": cfg.env.parallel_envs,
            "n_steps": cfg.env.n_steps,
            "n_epochs": cfg.env.n_epochs,
            "batch_size": cfg.env.batch_size,
            "total_timesteps": total_timesteps,
            "entropy_coef": cfg.env.entropy_coef,
            "value_coef": cfg.env.value_coef,
            "learning_rate": cfg.env.learning_rate,
            "gae_lambda": cfg.env.gae_lambda,
            "discount": cfg.env.discount,
            "clip_range": cfg.env.clip_range,
        }
        wandb.init(project="LegUp", config=config, entity="legged-locomotion-company",
                   sync_tensorboard=True, monitor_gym=True, save_code=True)

        cb = CustomWandbCallback(env)

    model = PPO(CustomTeacherActorCriticPolicy, env, tensorboard_log='./concurrent_training_tb', verbose=1, policy_kwargs={'net_arch': [512, 256, 64]},
                batch_size=cfg.env.batch_size, n_steps=cfg.env.n_steps, n_epochs=cfg.env.n_epochs, ent_coef=cfg.env.entropy_coef,
                learning_rate=cfg.env.learning_rate, clip_range=cfg.env.clip_range, gae_lambda=cfg.env.gae_lambda, gamma=cfg.env.discount, vf_coef=cfg.env.value_coef)

    model.learn(total_timesteps=total_timesteps, callback=cb)
    model.save(model)

# Runs the agent based on a saved model


def eval_ppo():
    env = GPUVecEnv(
        1, f"{os.getcwd()}/robots/mini_cheetah/physical_models", "mini-cheetah.urdf")
    model = PPO.load('saved_models/503316480.zip')

    obs = env.reset()
    for _ in range(100000):
        action, _states = model.predict(obs)
        obs, rewards, dones, info = env.step(action)
        cv2.imshow('training', env.render())
        cv2.waitKey(1)


if __name__ == '__main__':

    def print_usage():
        print('Valid usage is python3 main.py [train|eval] [headless|headful]')

    parser = argparse.ArgumentParser(
        prog='LegUp',
        description='LegUp is a legged locomotion simulator and reinforcement learning framework.',
        epilog='',)

    parser.add_argument('mode', type=str, choices=['train', 'eval'])

    # add this functionality later
    # parser.add_argument('-c', '--checkpoint', type=str, default=None)

    args = parser.parse_args()

    if args.mode == 'train':
        train_ppo()

    elif args.mode == 'eval':
        eval_ppo()<|MERGE_RESOLUTION|>--- conflicted
+++ resolved
@@ -167,42 +167,35 @@
 
 @hydra.main(config_path="config", config_name="config")
 def train_ppo(cfg: DictConfig):
+    
     total_timesteps = cfg.env.parallel_envs * cfg.env.n_steps * cfg.env.n_epochs
 
-    # env = GPUVecEnv(
-    #     parallel_envs, f"{os.getcwd()}/robots/mini_cheetah/physical_models", "mini-cheetah.urdf")
-
-<<<<<<< HEAD
+    
+    # reward_scales = {}
+    # reward_scales['velocity'] = 0.0
+    # reward_scales['body_motion'] = 0.0
+    # reward_scales['foot_clearance'] = 0.0
+    # reward_scales['shank_clearance'] = 0.0
+    # reward_scales['joint_velocity'] = 0.0
+    # reward_scales['joint_constraints'] = 0.0
+    # reward_scales['target_smoothness'] = 0.0
+    # reward_scales['torque'] = 0.0
+    # reward_scales['slip'] = 0.0
+    # reward_scales['shank_knee_col'] = 0.0
+
+    # train_cfg = {}
+    # train_cfg["max_tilt"] = 3*torch.pi/2
+    # train_cfg["max_torque"] = 90.0
+
+    # train_cfg['desired_linear_velocity'] = 1.0
+    # train_cfg['desired_angular_velocity'] = 0.0
+    # train_cfg['knee_threshold'] = 0.5#[0.5, 0.5, 0.5, 0.5]
+
+    # train_cfg['reward_scales'] = reward_scales
+
     env = AnymalAgent(MiniCheetah, cfg.env.parallel_envs,
                       f"{os.getcwd()}/robots/mini_cheetah/physical_models", "mini-cheetah.urdf", train_cfg=cfg.agent)
-=======
-    
-    reward_scales = {}
-    reward_scales['velocity'] = 0.0
-    reward_scales['body_motion'] = 0.0
-    reward_scales['foot_clearance'] = 0.0
-    reward_scales['shank_clearance'] = 0.0
-    reward_scales['joint_velocity'] = 0.0
-    reward_scales['joint_constraints'] = 0.0
-    reward_scales['target_smoothness'] = 0.0
-    reward_scales['torque'] = 0.0
-    reward_scales['slip'] = 0.0
-    reward_scales['shank_knee_col'] = 0.0
-
-    train_cfg = {}
-    train_cfg["max_tilt"] = 3*torch.pi/2
-    train_cfg["max_torque"] = 90.0
-
-    train_cfg['desired_linear_velocity'] = 1.0
-    train_cfg['desired_angular_velocity'] = 0.0
-    train_cfg['knee_threshold'] = 0.5#[0.5, 0.5, 0.5, 0.5]
-
-    train_cfg['reward_scales'] = reward_scales
-
-
-    env = AnymalAgent(MiniCheetah, PARALLEL_ENVS, f"{os.getcwd()}/robots/mini_cheetah/physical_models", "mini-cheetah.urdf", train_cfg=train_cfg)
-
->>>>>>> a184bd05
+
 
     cb = None
 
