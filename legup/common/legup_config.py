--- conflicted
+++ resolved
@@ -1,87 +1,25 @@
 from dataclasses import dataclass
-<<<<<<< HEAD
-from typing import List, Any, TypeVar, Union
+from typing import List, Optional, Any
+from enum import Enum
+from omegaconf import OmegaConf
 
-import torch
-from omegaconf import OmegaConf, ListConfig, DictConfig
-
-@dataclass
-class RewardScalesConfig:
-    velocity: float
-    body_motion: float
-    foot_clearance: float
-    shank_knee_col: float
-    joint_velocities: float
-    joint_constraints: float
-    target_smoothness: float
-    torque: float
-    slip: float
-    pos_delta_clip: float
-    phase_clip: float
-=======
-from typing import List, Optional
-from enum import Enum
->>>>>>> ee05e1b2
 
 @dataclass
 class AnymalAgentConfig:
     env_name: str
     tensorboard_log_dir: str
-<<<<<<< HEAD
-    command: List
-    turn_command: float
-    knee_threshold: List
-    max_torque: float
-    max_tilt: float
-    clip_bias: float
-    pos_delta_clip: float
-    phase_delta_clip: float
-    reward_scales: RewardScalesConfig
-    curriculum_exponent: float   
-=======
 
-@dataclass
-class AssetConfig:
-    asset_path: str
-    filename: str
-    stiffness: float
-    damping: float
+    # command: List
+    # turn_command: float
+    # knee_threshold: List
+    # max_torque: float
+    # max_tilt: float
+    # clip_bias: float
+    # pos_delta_clip: float
+    # phase_delta_clip: float
+    # reward_scales: RewardScalesConfig
+    # curriculum_exponent: float
 
-@dataclass
-class SimulationConfig:
-    dt: float
-    substeps: int
-    num_threads: int
-    num_position_iterations: int
-    num_velocity_iterations: int
-    use_gpu: bool
-
-# class TerrainType(Enum):
-#     FLAT = 0
-#     ROUGH = 1
-#     ANGLED = 2
-#     STEPS = 3
-
-# @dataclass 
-# class TerrainConfig:
-#     type: TerrainType
-
-#     rough_sigma: float
-#     angled_slope: float
-#     step_width: float
-#     step_height: float
-
-@dataclass
-class CameraConfig:
-    capture_width: int
-    capture_height: int
-    render_target_env: int
-    render_target_actor: int
-
-    draw_collision_mesh: bool
-    draw_position: bool
-    draw_rotation: bool
-    draw_command: bool
 
 @dataclass
 class QuiltSimConfig:
@@ -93,7 +31,7 @@
     terrain_border: int
     vertical_terrain_scale: float
     horizontal_terrain_scale: float
->>>>>>> ee05e1b2
+
 
 @dataclass
 class RL:
@@ -109,23 +47,10 @@
     clip_range: float
     verbose: int
 
+
 def validate_single(klass: Any) -> None:
     OmegaConf.merge(klass, OmegaConf.structured(type(klass)))
 
-<<<<<<< HEAD
+
 def validate(*classes) -> None:
-    [validate_single(klass) for klass in classes]
-=======
-# @dataclass
-# class LegupConfig:
-#     eval: bool
-#     headless: bool
-#     use_gpu: bool
-
-#     agent: AgentConfig
-#     env: IsaacConfig
-#     rl: RL
-    
-
-    
->>>>>>> ee05e1b2
+    [validate_single(klass) for klass in classes]