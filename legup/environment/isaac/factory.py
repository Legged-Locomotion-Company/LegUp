from isaacgym import gymapi, terrain_utils
import torch

from typing import Optional, List

import numpy as np

<<<<<<< HEAD
from legup.environment.isaac.config import IsaacConfig, AssetConfig, CameraConfig, SimulationConfig, TerrainConfig
from legup.common.abstract_agent import AbstractAgent
from legup.common.abstract_terrain import AbstractTerrain
=======
from legup.common.abstract_agent import AbstractAgent

from .isaac_config import IsaacConfig

>>>>>>> ee05e1b2

class IsaacGymFactory:

    @staticmethod
    def create_sim(gym, config: SimulationConfig):
        sim_params = gymapi.SimParams() # type: ignore
        sim_params.dt = 1. / config.dt
        sim_params.substeps = config.substeps
        sim_params.up_axis = gymapi.UP_AXIS_Z # type: ignore
        sim_params.gravity = gymapi.Vec3(0.0, 0.0, -9.81) # type: ignore
        sim_params.use_gpu_pipeline = config.use_gpu

        sim_params.physx.use_gpu = config.use_gpu
        sim_params.physx.num_threads = config.num_threads
        sim_params.physx.solver_type = 1  # more robust, slightly more expensive
        sim_params.physx.num_position_iterations = config.num_position_iterations
        sim_params.physx.num_velocity_iterations = config.num_velocity_iterations
        sim_params.physx.contact_offset = 0.01
        sim_params.physx.rest_offset = 0.0
        # sim_params.physx.max_gpu_contact_pairs = 8 * 1024 * 1024
        # sim_params.physx.num_threads = 4
        # sim_params.physx.num_subscenes = 4
        # sim_params.physx.max_depenetration_velocity
        # sim_params.physx.friction_offset_threshold
        # sim_params.physx.friction_correlation_distance
        # sim_params.physx.default_buffer_size_multiplier
        # sim_params.physx.contact_offset
        # sim_params.physx.contact_collection
        # sim_params.physx.bounce_threshold_velocity
        # sim_params.physx.always_use_articulations
<<<<<<< HEAD
        return gym.create_sim(0, 0, gymapi.SIM_PHYSX, sim_params) # type: ignore
=======

        return gym.create_sim(0, 0, gymapi.SIM_PHYSX, sim_params)  # type: ignore # nopep8
>>>>>>> ee05e1b2

    @staticmethod
    def create_terrain(sim, gym, config: TerrainConfig, terrains: List[AbstractTerrain]) -> torch.Tensor:
        '''
            - each environment has a width of config.env_spacing and height of config.env_spacing
            - should probably add some border to each environment too
            - this is scaled with the horizontal scaling to get the number of points it represents in the heightmap
            - this heightmap is populated using the terrain_utils functions
            - and then converted to a triangle mesh with terrain_utils
        '''

        num_envs = sum([terr.get_num_patches() for terr in terrains]) # total number of environments/patches in simulation # nopep8
        num_columns = int(np.sqrt(num_envs))  # since we have a square quilt, this is the side length # nopep8
        num_rows = int(np.ceil(num_envs / num_columns))  # since we have a square quilt, this is the side width # nopep8

        patch_width = int(2 * config.env_spacing / config.horizontal_terrain_scale)
        border_size = int(2 * config.terrain_border / config.horizontal_terrain_scale)
        terrain_len_columns = num_columns * patch_width + border_size
        terrain_len_rows = num_rows * patch_width + border_size

        heightfield = np.zeros((terrain_len_columns, terrain_len_rows), dtype=np.int16)

        for col_idx in range(num_columns):
            for row_idx in range(num_rows):
                col_ptr, row_ptr = col_idx * patch_width, row_idx * patch_width
                terrain_slice = heightfield[col_ptr:col_ptr+patch_width, row_ptr:row_ptr+patch_width]
                
                patch_terrain = terrains[col_idx * num_rows + row_idx]
                terrain_slice[...] = patch_terrain.create_heightfield(patch_width, config.horizontal_terrain_scale, config.vertical_terrain_scale)

        vertices, triangles = \
            terrain_utils.convert_heightfield_to_trimesh(heightfield,
                                                         horizontal_scale=config.horizontal_terrain_scale,
                                                         vertical_scale=config.vertical_terrain_scale,
                                                         slope_threshold=config.slope_threshold)

        tm_params = gymapi.TriangleMeshParams() # type: ignore
        tm_params.nb_vertices = vertices.shape[0]
        tm_params.nb_triangles = triangles.shape[0]
        tm_params.transform.p.x = -1.
        tm_params.transform.p.y = -1.
        gym.add_triangle_mesh(sim, vertices.flatten(),
                              triangles.flatten(), tm_params)

        heightfield = torch.from_numpy(heightfield).float()
        return heightfield.unfold(0, patch_width, patch_width).unfold(1, patch_width, patch_width).reshape(-1, patch_width, patch_width)

    @staticmethod
    def create_actors(sim, gym, agent: AbstractAgent, config: IsaacConfig, terrains: List[AbstractTerrain]):
        # create asset and initialize relevant properties
<<<<<<< HEAD
        asset_options = gymapi.AssetOptions() # type: ignore # TODO: more asset options
=======
        asset_options = gymapi.AssetOptions()  # type: ignore # TODO: more asset options
>>>>>>> ee05e1b2
        asset_options.fix_base_link = True
        asset_options.armature = 0.01
        asset_handle = gym.load_asset(
            sim, config.asset_config.asset_path, config.asset_config.filename)

        asset_props = gym.get_asset_dof_properties(asset_handle)
<<<<<<< HEAD
        asset_props["driveMode"].fill(gymapi.DOF_MODE_POS) # type: ignore
=======
        asset_props["driveMode"].fill(gymapi.DOF_MODE_POS)  # type: ignore
>>>>>>> ee05e1b2
        asset_props["stiffness"].fill(config.asset_config.stiffness)
        asset_props["damping"].fill(config.asset_config.damping)

        # create environment structures
        spacing = config.terrain_config.env_spacing
        num_envs = sum([terr.get_num_patches() for terr in terrains])
        num_agents = sum([terr.get_num_robots() * terr.get_num_patches() for terr in terrains])
        num_per_row = int(np.sqrt(num_envs))

<<<<<<< HEAD
        lower_space = gymapi.Vec3(-spacing, -spacing, 0.0) # type: ignore
        upper_space = gymapi.Vec3(spacing, spacing, spacing) # type: ignore
=======
        lower_space = gymapi.Vec3(-spacing, -spacing, 0.0)  # type: ignore
        upper_space = gymapi.Vec3(spacing, spacing, spacing)  # type: ignore
>>>>>>> ee05e1b2

        actor_positions = agent.sample_new_position(
            num_agents, tuple(lower_space), tuple(upper_space))
        actor_rotations = agent.sample_new_quaternion(num_agents)

        envs, actors = [], []

        # initialize environments and agents in simulation
<<<<<<< HEAD
        global_idx = 0
        for terrain in terrains:
            for patch_idx in range(terrain.get_num_patches()):
                env_handle = gym.create_env(sim, lower_space, upper_space, num_per_row)
                
                for actor_idx in range(terrain.get_num_robots()):
                    pose = gymapi.Transform() # type: ignore
                    pose.p = gymapi.Vec3(*actor_positions[global_idx]) # type: ignore
                    pose.r = gymapi.Quat(*actor_rotations[global_idx]) # type: ignore
=======
        for env_idx in range(num_envs):
            env_handle = gym.create_env(
                sim, lower_space, upper_space, num_per_row)
            for actor_idx in range(config.num_agents_per_env):
                idx = env_idx * num_envs + actor_idx
                pose = gymapi.Transform()  # type: ignore
                pose.p = gymapi.Vec3(*actor_positions[idx])  # type: ignore
                pose.r = gymapi.Quat(*actor_rotations[idx])  # type: ignore
>>>>>>> ee05e1b2

                    actor_handle = gym.create_actor(
                        env_handle, asset_handle, pose, f"env-{patch_idx}_actor-{actor_idx}", patch_idx, 1)

                    gym.enable_actor_dof_force_sensors(env_handle, actor_handle)
                    gym.set_actor_dof_properties(
                        env_handle, actor_handle, asset_props)

                    actors.append(actor_handle)
                    global_idx += 1

                envs.append(env_handle)

        return envs, actors, asset_handle

    @staticmethod
<<<<<<< HEAD
    def create_camera(sim, gym, config: CameraConfig):
        camera_props = gymapi.CameraProperties() # type: ignore
        camera_props.width = config.capture_width
        camera_props.height = config.capture_height
        camera_props.use_collision_geometry = config.draw_collision_mesh
=======
    def create_camera(sim, gym, config: IsaacConfig):
        camera_props = gymapi.CameraProperties()  # type: ignore
        camera_props.width = config.camera_config.capture_width
        camera_props.height = config.camera_config.capture_height
        camera_props.use_collision_geometry = config.camera_config.draw_collision_mesh
>>>>>>> ee05e1b2

        render_env = gym.get_env(config.render_target_env)
        render_actor = gym.get_actor_handle(
            render_env, config.render_target_actor)
        render_body_target = gym.get_actor_rigid_body_handle(
            render_env, render_actor, 0)  # 0 = body

        camera_handle = gym.create_camera_sensor(render_env, camera_props)

<<<<<<< HEAD
        camera_offset = gymapi.Vec3(-0.5, -0.5, 1) # type: ignore
        camera_rotation = gymapi.Quat().from_euler_zyx( # type: ignore
            np.radians(0), np.radians(45), np.radians(45))
        camera_transform = gymapi.Transform(camera_offset, camera_rotation) # type: ignore

        gym.attach_camera_to_body(
            camera_handle, render_env, render_body_target, camera_transform, gymapi.FOLLOW_POSITION) # type: ignore
        gym.set_light_parameters(sim, 0,
                                 gymapi.Vec3(0.8, 0.8, 0.8), # type: ignore
                                 gymapi.Vec3(0.8, 0.8, 0.8), gymapi.Vec3(0, 0, 0)) # type: ignore
=======
        camera_offset = gymapi.Vec3(-0.5, -0.5, 1)  # type: ignore
        camera_rotation = gymapi.Quat().from_euler_zyx(  # type: ignore
            np.radians(0), np.radians(45), np.radians(45))
        camera_transform = gymapi.Transform(  # type: ignore
            camera_offset, camera_rotation)  # type: ignore

        gym.attach_camera_to_body(
            camera_handle, render_env, render_body_target, camera_transform, gymapi.FOLLOW_POSITION)  # type: ignore
        gym.set_light_parameters(sim, 0, gymapi.Vec3(  # type: ignore
            0.8, 0.8, 0.8), gymapi.Vec3(0.8, 0.8, 0.8), gymapi.Vec3(0, 0, 0))  # type: ignore
>>>>>>> ee05e1b2

        return camera_handle<|MERGE_RESOLUTION|>--- conflicted
+++ resolved
@@ -5,26 +5,20 @@
 
 import numpy as np
 
-<<<<<<< HEAD
 from legup.environment.isaac.config import IsaacConfig, AssetConfig, CameraConfig, SimulationConfig, TerrainConfig
 from legup.common.abstract_agent import AbstractAgent
 from legup.common.abstract_terrain import AbstractTerrain
-=======
-from legup.common.abstract_agent import AbstractAgent
 
-from .isaac_config import IsaacConfig
-
->>>>>>> ee05e1b2
 
 class IsaacGymFactory:
 
     @staticmethod
     def create_sim(gym, config: SimulationConfig):
-        sim_params = gymapi.SimParams() # type: ignore
+        sim_params = gymapi.SimParams()  # type: ignore
         sim_params.dt = 1. / config.dt
         sim_params.substeps = config.substeps
-        sim_params.up_axis = gymapi.UP_AXIS_Z # type: ignore
-        sim_params.gravity = gymapi.Vec3(0.0, 0.0, -9.81) # type: ignore
+        sim_params.up_axis = gymapi.UP_AXIS_Z  # type: ignore
+        sim_params.gravity = gymapi.Vec3(0.0, 0.0, -9.81)  # type: ignore
         sim_params.use_gpu_pipeline = config.use_gpu
 
         sim_params.physx.use_gpu = config.use_gpu
@@ -45,12 +39,8 @@
         # sim_params.physx.contact_collection
         # sim_params.physx.bounce_threshold_velocity
         # sim_params.physx.always_use_articulations
-<<<<<<< HEAD
-        return gym.create_sim(0, 0, gymapi.SIM_PHYSX, sim_params) # type: ignore
-=======
 
         return gym.create_sim(0, 0, gymapi.SIM_PHYSX, sim_params)  # type: ignore # nopep8
->>>>>>> ee05e1b2
 
     @staticmethod
     def create_terrain(sim, gym, config: TerrainConfig, terrains: List[AbstractTerrain]) -> torch.Tensor:
@@ -62,24 +52,29 @@
             - and then converted to a triangle mesh with terrain_utils
         '''
 
-        num_envs = sum([terr.get_num_patches() for terr in terrains]) # total number of environments/patches in simulation # nopep8
+        num_envs = sum([terr.get_num_patches() for terr in terrains])  # total number of environments/patches in simulation # nopep8
         num_columns = int(np.sqrt(num_envs))  # since we have a square quilt, this is the side length # nopep8
         num_rows = int(np.ceil(num_envs / num_columns))  # since we have a square quilt, this is the side width # nopep8
 
-        patch_width = int(2 * config.env_spacing / config.horizontal_terrain_scale)
-        border_size = int(2 * config.terrain_border / config.horizontal_terrain_scale)
+        patch_width = int(2 * config.env_spacing /
+                          config.horizontal_terrain_scale)
+        border_size = int(2 * config.terrain_border /
+                          config.horizontal_terrain_scale)
         terrain_len_columns = num_columns * patch_width + border_size
         terrain_len_rows = num_rows * patch_width + border_size
 
-        heightfield = np.zeros((terrain_len_columns, terrain_len_rows), dtype=np.int16)
+        heightfield = np.zeros(
+            (terrain_len_columns, terrain_len_rows), dtype=np.int16)
 
         for col_idx in range(num_columns):
             for row_idx in range(num_rows):
                 col_ptr, row_ptr = col_idx * patch_width, row_idx * patch_width
-                terrain_slice = heightfield[col_ptr:col_ptr+patch_width, row_ptr:row_ptr+patch_width]
-                
+                terrain_slice = heightfield[col_ptr:col_ptr +
+                                            patch_width, row_ptr:row_ptr+patch_width]
+
                 patch_terrain = terrains[col_idx * num_rows + row_idx]
-                terrain_slice[...] = patch_terrain.create_heightfield(patch_width, config.horizontal_terrain_scale, config.vertical_terrain_scale)
+                terrain_slice[...] = patch_terrain.create_heightfield(
+                    patch_width, config.horizontal_terrain_scale, config.vertical_terrain_scale)
 
         vertices, triangles = \
             terrain_utils.convert_heightfield_to_trimesh(heightfield,
@@ -87,7 +82,7 @@
                                                          vertical_scale=config.vertical_terrain_scale,
                                                          slope_threshold=config.slope_threshold)
 
-        tm_params = gymapi.TriangleMeshParams() # type: ignore
+        tm_params = gymapi.TriangleMeshParams()  # type: ignore
         tm_params.nb_vertices = vertices.shape[0]
         tm_params.nb_triangles = triangles.shape[0]
         tm_params.transform.p.x = -1.
@@ -101,38 +96,26 @@
     @staticmethod
     def create_actors(sim, gym, agent: AbstractAgent, config: IsaacConfig, terrains: List[AbstractTerrain]):
         # create asset and initialize relevant properties
-<<<<<<< HEAD
-        asset_options = gymapi.AssetOptions() # type: ignore # TODO: more asset options
-=======
         asset_options = gymapi.AssetOptions()  # type: ignore # TODO: more asset options
->>>>>>> ee05e1b2
         asset_options.fix_base_link = True
         asset_options.armature = 0.01
         asset_handle = gym.load_asset(
             sim, config.asset_config.asset_path, config.asset_config.filename)
 
         asset_props = gym.get_asset_dof_properties(asset_handle)
-<<<<<<< HEAD
-        asset_props["driveMode"].fill(gymapi.DOF_MODE_POS) # type: ignore
-=======
         asset_props["driveMode"].fill(gymapi.DOF_MODE_POS)  # type: ignore
->>>>>>> ee05e1b2
         asset_props["stiffness"].fill(config.asset_config.stiffness)
         asset_props["damping"].fill(config.asset_config.damping)
 
         # create environment structures
         spacing = config.terrain_config.env_spacing
         num_envs = sum([terr.get_num_patches() for terr in terrains])
-        num_agents = sum([terr.get_num_robots() * terr.get_num_patches() for terr in terrains])
+        num_agents = sum(
+            [terr.get_num_robots() * terr.get_num_patches() for terr in terrains])
         num_per_row = int(np.sqrt(num_envs))
 
-<<<<<<< HEAD
-        lower_space = gymapi.Vec3(-spacing, -spacing, 0.0) # type: ignore
-        upper_space = gymapi.Vec3(spacing, spacing, spacing) # type: ignore
-=======
         lower_space = gymapi.Vec3(-spacing, -spacing, 0.0)  # type: ignore
         upper_space = gymapi.Vec3(spacing, spacing, spacing)  # type: ignore
->>>>>>> ee05e1b2
 
         actor_positions = agent.sample_new_position(
             num_agents, tuple(lower_space), tuple(upper_space))
@@ -141,31 +124,24 @@
         envs, actors = [], []
 
         # initialize environments and agents in simulation
-<<<<<<< HEAD
         global_idx = 0
         for terrain in terrains:
             for patch_idx in range(terrain.get_num_patches()):
-                env_handle = gym.create_env(sim, lower_space, upper_space, num_per_row)
-                
+                env_handle = gym.create_env(
+                    sim, lower_space, upper_space, num_per_row)
+
                 for actor_idx in range(terrain.get_num_robots()):
-                    pose = gymapi.Transform() # type: ignore
-                    pose.p = gymapi.Vec3(*actor_positions[global_idx]) # type: ignore
-                    pose.r = gymapi.Quat(*actor_rotations[global_idx]) # type: ignore
-=======
-        for env_idx in range(num_envs):
-            env_handle = gym.create_env(
-                sim, lower_space, upper_space, num_per_row)
-            for actor_idx in range(config.num_agents_per_env):
-                idx = env_idx * num_envs + actor_idx
-                pose = gymapi.Transform()  # type: ignore
-                pose.p = gymapi.Vec3(*actor_positions[idx])  # type: ignore
-                pose.r = gymapi.Quat(*actor_rotations[idx])  # type: ignore
->>>>>>> ee05e1b2
+                    pose = gymapi.Transform()  # type: ignore
+                    pose.p = gymapi.Vec3(
+                        *actor_positions[global_idx])  # type: ignore
+                    pose.r = gymapi.Quat(
+                        *actor_rotations[global_idx])  # type: ignore
 
                     actor_handle = gym.create_actor(
                         env_handle, asset_handle, pose, f"env-{patch_idx}_actor-{actor_idx}", patch_idx, 1)
 
-                    gym.enable_actor_dof_force_sensors(env_handle, actor_handle)
+                    gym.enable_actor_dof_force_sensors(
+                        env_handle, actor_handle)
                     gym.set_actor_dof_properties(
                         env_handle, actor_handle, asset_props)
 
@@ -177,19 +153,11 @@
         return envs, actors, asset_handle
 
     @staticmethod
-<<<<<<< HEAD
     def create_camera(sim, gym, config: CameraConfig):
-        camera_props = gymapi.CameraProperties() # type: ignore
+        camera_props = gymapi.CameraProperties()  # type: ignore
         camera_props.width = config.capture_width
         camera_props.height = config.capture_height
         camera_props.use_collision_geometry = config.draw_collision_mesh
-=======
-    def create_camera(sim, gym, config: IsaacConfig):
-        camera_props = gymapi.CameraProperties()  # type: ignore
-        camera_props.width = config.camera_config.capture_width
-        camera_props.height = config.camera_config.capture_height
-        camera_props.use_collision_geometry = config.camera_config.draw_collision_mesh
->>>>>>> ee05e1b2
 
         render_env = gym.get_env(config.render_target_env)
         render_actor = gym.get_actor_handle(
@@ -199,28 +167,16 @@
 
         camera_handle = gym.create_camera_sensor(render_env, camera_props)
 
-<<<<<<< HEAD
-        camera_offset = gymapi.Vec3(-0.5, -0.5, 1) # type: ignore
-        camera_rotation = gymapi.Quat().from_euler_zyx( # type: ignore
-            np.radians(0), np.radians(45), np.radians(45))
-        camera_transform = gymapi.Transform(camera_offset, camera_rotation) # type: ignore
-
-        gym.attach_camera_to_body(
-            camera_handle, render_env, render_body_target, camera_transform, gymapi.FOLLOW_POSITION) # type: ignore
-        gym.set_light_parameters(sim, 0,
-                                 gymapi.Vec3(0.8, 0.8, 0.8), # type: ignore
-                                 gymapi.Vec3(0.8, 0.8, 0.8), gymapi.Vec3(0, 0, 0)) # type: ignore
-=======
         camera_offset = gymapi.Vec3(-0.5, -0.5, 1)  # type: ignore
         camera_rotation = gymapi.Quat().from_euler_zyx(  # type: ignore
             np.radians(0), np.radians(45), np.radians(45))
-        camera_transform = gymapi.Transform(  # type: ignore
+        camera_transform = gymapi.Transform(
             camera_offset, camera_rotation)  # type: ignore
 
         gym.attach_camera_to_body(
             camera_handle, render_env, render_body_target, camera_transform, gymapi.FOLLOW_POSITION)  # type: ignore
-        gym.set_light_parameters(sim, 0, gymapi.Vec3(  # type: ignore
-            0.8, 0.8, 0.8), gymapi.Vec3(0.8, 0.8, 0.8), gymapi.Vec3(0, 0, 0))  # type: ignore
->>>>>>> ee05e1b2
+        gym.set_light_parameters(sim, 0,
+                                 gymapi.Vec3(0.8, 0.8, 0.8),  # type: ignore
+                                 gymapi.Vec3(0.8, 0.8, 0.8), gymapi.Vec3(0, 0, 0))  # type: ignore
 
         return camera_handle