from isaacgym import gymapi, gymtorch

import torch
import numpy as np

from legup.common.abstract_env import AbstractEnv, StepResult
from legup.common.abstract_agent import AbstractAgent
<<<<<<< HEAD
from legup.environment.isaac.factory import IsaacGymFactory
from legup.environment.isaac.dynamics import IsaacGymDynamics
from legup.environment.isaac.config import IsaacConfig

class IsaacGymEnvironment(AbstractEnv):
    def __init__(self, env_config: IsaacConfig, agent: AbstractAgent, device: torch.device, **kwargs):
        env_terrains = agent.generate_new_terrain()
        if len(env_terrains) == 0:
            raise RuntimeError('Agent returned an empty list of terrains')
        
        num_agents = num_agents = sum([terr.get_num_robots() * terr.get_num_patches() for terr in env_terrains])
=======
from .factory import IsaacGymFactory
from .dynamics import IsaacGymDynamics
from legup.common.legup_config import AgentConfig
from .isaac_config import IsaacConfig
from legup.common.abstract_agent import AbstractAgent

from typing import TypeVar, Generic


AgentType = TypeVar('AgentType', bound=AbstractAgent)


# class IsaacGymEnvironment(AbstractEnv, Generic[AgentType]):
#     def __init__(self, env_config: IsaacConfig, agent: AgentType, device: torch.device):

class IsaacGymEnvironment(AbstractEnv):
    def __init__(self, env_config: IsaacConfig, agent: AbstractAgent, device: torch.device):
        num_agents = env_config.num_agents_per_env * \
            env_config.num_envs_per_terrain_type * env_config.num_terrain
>>>>>>> ee05e1b2
        self.agent = agent
        self.config = env_config
        self.device = device

        self.all_agent_index = torch.arange(num_agents, dtype=torch.long, device=self.device)
        self.terminated_agents = torch.ones(num_agents, dtype=torch.bool, device=self.device)
        self.dones = torch.zeros(num_agents, dtype=torch.bool, device=self.device)

        self.gym = gymapi.acquire_gym()  # type: ignore
        self.sim = IsaacGymFactory.create_sim(self.gym, env_config.sim_config)
        
        self.heightfield = IsaacGymFactory.create_terrain(self.sim, self.gym, env_config.terrain_config, env_terrains).to(self.device)
        self.envs, self.actors, self.asset = IsaacGymFactory.create_actors(self.sim, self.gym, self.agent, env_config, env_terrains)
        self.camera_handle = IsaacGymFactory.create_camera(self.sim, self.gym, env_config.camera_config)
        self.gym.prepare_sim(self.sim)

        self.dyn = IsaacGymDynamics(self.sim, self.gym, self.heightfield, num_agents, env_config.sim_config.dt)

    def step(self, actions: torch.Tensor) -> StepResult:
        """Moves robots using `actions`, steps the simulation forward, updates graphics, and refreshes state tensors

        Args:
            actions (torch.Tensor): raw network outputs to convert into DOF pos and send through environment

        Returns:
            StepResult: new observation, corresponding rewards, and which environments have terminated
        """

        # compute actions and send to environment
        actions = self.agent.make_actions(actions)
        self.gym.set_dof_position_target_tensor(
            self.sim, gymtorch.unwrap_tensor(actions))

        # step in simulation environment
        self.gym.simulate(self.sim)
        self.gym.fetch_results(self.sim, True)
        self.gym.step_graphics(self.sim)
        self.gym.render_all_camera_sensors(self.sim)

        # reset any agents that have terminated
        self.reset_terminated_agents()
        self.agent.reset_agents(self.dones)

        self.dyn.apply_tensor_changes()
        self.dyn.refresh_buffers()

        self.agent.post_physics_step()

        observation = self.agent.make_observation(self.dyn)
        rewards, reward_dict = self.agent.make_reward(self.dyn)

        term_idxs = self.agent.find_terminated(self.dyn)
        self.terminated_agents[term_idxs] = True

        return StepResult(observation, rewards, self.dones, reward_dict)

    def reset_terminated_agents(self):
        update_idx = self.all_agent_index[self.terminated_agents]
        num_updates = len(update_idx)

        self.dyn.get_position()[update_idx, :] = \
            self.agent.sample_new_position(num_updates)  # type: ignore
        self.dyn.get_linear_velocity()[update_idx, :] = 0
        self.dyn.get_angular_velocity()[update_idx, :] = 0
        self.dyn.get_rotation()[update_idx, :] = self.agent.sample_new_quaternion(
            num_updates)
        self.dyn.get_joint_position(
        )[update_idx, :] = self.agent.sample_new_joint_pos(num_updates)
        self.dyn.get_joint_velocity()[update_idx, :] = 0

        self.dones[:] = self.terminated_agents
        self.terminated_agents[:] = False

    def render(self) -> np.ndarray:
        """Gets an image of the environment from the camera and returns it
        Returns:
            np.ndarray: RGB image, shape `(camera_height, camera_width, 4)`
        """

        cam_config = self.config.camera_config
        render_target = self.envs[cam_config.render_target_env]
        captured_image = self.gym.get_camera_image(
            self.sim, render_target, self.camera_handle, gymapi.IMAGE_COLOR) # type: ignore
        captured_image = captured_image.reshape(
            cam_config.capture_height, cam_config.capture_width, 4)

        # TODO: draw dyn information onto image
        return captured_image

    def close(self) -> None:
        self.gym.destroy_camera_sensor(self.sim, self.camera_handle)
        self.gym.destroy_sim(self.sim)<|MERGE_RESOLUTION|>--- conflicted
+++ resolved
@@ -5,56 +5,43 @@
 
 from legup.common.abstract_env import AbstractEnv, StepResult
 from legup.common.abstract_agent import AbstractAgent
-<<<<<<< HEAD
 from legup.environment.isaac.factory import IsaacGymFactory
 from legup.environment.isaac.dynamics import IsaacGymDynamics
 from legup.environment.isaac.config import IsaacConfig
+
 
 class IsaacGymEnvironment(AbstractEnv):
     def __init__(self, env_config: IsaacConfig, agent: AbstractAgent, device: torch.device, **kwargs):
         env_terrains = agent.generate_new_terrain()
         if len(env_terrains) == 0:
             raise RuntimeError('Agent returned an empty list of terrains')
-        
-        num_agents = num_agents = sum([terr.get_num_robots() * terr.get_num_patches() for terr in env_terrains])
-=======
-from .factory import IsaacGymFactory
-from .dynamics import IsaacGymDynamics
-from legup.common.legup_config import AgentConfig
-from .isaac_config import IsaacConfig
-from legup.common.abstract_agent import AbstractAgent
 
-from typing import TypeVar, Generic
-
-
-AgentType = TypeVar('AgentType', bound=AbstractAgent)
-
-
-# class IsaacGymEnvironment(AbstractEnv, Generic[AgentType]):
-#     def __init__(self, env_config: IsaacConfig, agent: AgentType, device: torch.device):
-
-class IsaacGymEnvironment(AbstractEnv):
-    def __init__(self, env_config: IsaacConfig, agent: AbstractAgent, device: torch.device):
-        num_agents = env_config.num_agents_per_env * \
-            env_config.num_envs_per_terrain_type * env_config.num_terrain
->>>>>>> ee05e1b2
+        num_agents = num_agents = sum(
+            [terr.get_num_robots() * terr.get_num_patches() for terr in env_terrains])
         self.agent = agent
         self.config = env_config
         self.device = device
 
-        self.all_agent_index = torch.arange(num_agents, dtype=torch.long, device=self.device)
-        self.terminated_agents = torch.ones(num_agents, dtype=torch.bool, device=self.device)
-        self.dones = torch.zeros(num_agents, dtype=torch.bool, device=self.device)
+        self.all_agent_index = torch.arange(
+            num_agents, dtype=torch.long, device=self.device)
+        self.terminated_agents = torch.ones(
+            num_agents, dtype=torch.bool, device=self.device)
+        self.dones = torch.zeros(
+            num_agents, dtype=torch.bool, device=self.device)
 
         self.gym = gymapi.acquire_gym()  # type: ignore
         self.sim = IsaacGymFactory.create_sim(self.gym, env_config.sim_config)
-        
-        self.heightfield = IsaacGymFactory.create_terrain(self.sim, self.gym, env_config.terrain_config, env_terrains).to(self.device)
-        self.envs, self.actors, self.asset = IsaacGymFactory.create_actors(self.sim, self.gym, self.agent, env_config, env_terrains)
-        self.camera_handle = IsaacGymFactory.create_camera(self.sim, self.gym, env_config.camera_config)
+
+        self.heightfield = IsaacGymFactory.create_terrain(
+            self.sim, self.gym, env_config.terrain_config, env_terrains).to(self.device)
+        self.envs, self.actors, self.asset = IsaacGymFactory.create_actors(
+            self.sim, self.gym, self.agent, env_config, env_terrains)
+        self.camera_handle = IsaacGymFactory.create_camera(
+            self.sim, self.gym, env_config.camera_config)
         self.gym.prepare_sim(self.sim)
 
-        self.dyn = IsaacGymDynamics(self.sim, self.gym, self.heightfield, num_agents, env_config.sim_config.dt)
+        self.dyn = IsaacGymDynamics(
+            self.sim, self.gym, self.heightfield, num_agents, env_config.sim_config.dt)
 
     def step(self, actions: torch.Tensor) -> StepResult:
         """Moves robots using `actions`, steps the simulation forward, updates graphics, and refreshes state tensors
@@ -120,7 +107,7 @@
         cam_config = self.config.camera_config
         render_target = self.envs[cam_config.render_target_env]
         captured_image = self.gym.get_camera_image(
-            self.sim, render_target, self.camera_handle, gymapi.IMAGE_COLOR) # type: ignore
+            self.sim, render_target, self.camera_handle, gymapi.IMAGE_COLOR)  # type: ignore
         captured_image = captured_image.reshape(
             cam_config.capture_height, cam_config.capture_width, 4)
 
