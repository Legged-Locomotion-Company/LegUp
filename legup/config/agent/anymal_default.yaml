env_name: anymal
tensorboard_log_dir: ./anymal_train_tb
command: [1.0, 0.0, 0.0]
turn_command: 0.0
knee_threshold: [0.5, 0.5, 0.5, 0.5]
max_torque: 20
# 3pi/2
max_tilt: 4.71239

pos_delta_clip: 0.3
phase_delta_clip: 3.14

reward_scales:
  velocity: 0.75
  body_motion: 1
  foot_clearance: 0.003
  shank_knee_col: 0.1
  joint_velocities: 0.001
  joint_constraints: 0.08
  target_smoothness: 0.003
<<<<<<< HEAD
  torque: 0.000025
  slip: 0.003
=======
  torque: 0.000001
  slip: 0.003
  clip: 0.01
>>>>>>> e3d0b2b0
<|MERGE_RESOLUTION|>--- conflicted
+++ resolved
@@ -18,11 +18,6 @@
   joint_velocities: 0.001
   joint_constraints: 0.08
   target_smoothness: 0.003
-<<<<<<< HEAD
   torque: 0.000025
   slip: 0.003
-=======
-  torque: 0.000001
-  slip: 0.003
-  clip: 0.01
->>>>>>> e3d0b2b0
+  clip: 0.01