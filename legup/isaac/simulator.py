from isaacgym import gymapi

from typing import List
import numpy as np
from scipy.spatial.transform import Rotation as R

import torch
       
class SimulatorContext:
    """Handles the creation of the simulation environment and adding agents"""

    def __init__(self, num_environments: int, use_cuda: bool, asset_root: str, asset_path: str):
        """
        Args:
            num_environments (int): number of parallel environments to create in simulator
            use_cuda (bool): whether or not to use the GPU pipeline
            asset_root (str): root folder where the URDF to load is
            asset_path (str): path to URDF file from `asset_root`
        """
        # TODO: clean up parameters into objects, terrain config (flat/rough)
        
        self.use_cuda = use_cuda
        self.device = torch.device("cuda" if use_cuda else "cpu")

        self.gym = gymapi.acquire_gym()
        self.sim = self.create_simulation_environment()

        self.asset_handle = self.create_asset(asset_root, asset_path)
        self.env_actor_handles = self.create_envs(self.asset_handle, num_environments)
    
        self.gym.prepare_sim(self.sim)

    def create_simulation_environment(self):
        """Creates a basic simulation environment through isaacgym. For now, it only adds the ground plane.

        Returns:
            Sim: IsaacGym "sim" object
        """
        sim_params = gymapi.SimParams()
        sim_params.dt = 1. / 60.
        sim_params.substeps = 2
        sim_params.up_axis = gymapi.UP_AXIS_Z
        sim_params.gravity = gymapi.Vec3(0.0, 0.0, -9.81)
        sim_params.use_gpu_pipeline = self.use_cuda

        sim_params.physx.use_gpu = self.use_cuda
        sim_params.physx.num_threads = 8
        sim_params.physx.solver_type = 1  # more robust, slightly more expensive
        sim_params.physx.num_position_iterations = 8
        sim_params.physx.num_velocity_iterations = 1
        sim_params.physx.contact_offset = 0.01
        sim_params.physx.rest_offset = 0.0
        # sim_params.physx.max_gpu_contact_pairs = 8 * 1024 * 1024
        # sim_params.physx.num_threads = 4
        # sim_params.physx.num_subscenes = 4
        # sim_params.physx.max_depenetration_velocity
        # sim_params.physx.friction_offset_threshold
        # sim_params.physx.friction_correlation_distance
        # sim_params.physx.default_buffer_size_multiplier
        # sim_params.physx.contact_offset
        # sim_params.physx.contact_collection
        # sim_params.physx.bounce_threshold_velocity
        # sim_params.physx.always_use_articulations
        sim = self.gym.create_sim(0, 0, gymapi.SIM_PHYSX, sim_params)

        plane_params = gymapi.PlaneParams()
        plane_params.normal = gymapi.Vec3(0, 0, 1)  # z-up!
        plane_params.distance = 0
        plane_params.static_friction = 1
        plane_params.dynamic_friction = 1
        plane_params.restitution = 0
        # plane_params.segmentation_id
        self.gym.add_ground(sim, plane_params)

        return sim

    def create_asset(self, asset_root: str, asset_path: str):
        """Loads an asset into the IsaacGym environment. It's only been tested with URDF files but it may work for other types

        Args:
            asset_root (str): root folder where the URDF to load is
            asset_path (str): path to URDF file from `asset_root`

        Returns:
            Handle: handle to asset in IsaacGym
        """
        asset_options = gymapi.AssetOptions()
        asset_options.fix_base_link = True
        asset_options.armature = 0.01
        # TODO: more asset options

        return self.gym.load_asset(self.sim, asset_root, asset_path)

    def create_envs(self, asset_handle, num_environments: int, spacing: int = 1):
        """Adds actors into the environment created in the `create_simulation_environment` call. It will
        add one actor for each environment in a random position. Configurable positions and asset
        properties will be added in the future.
        
        Args:
            asset_handle (Handle): handle to asset in IsaacGym created by call to `create_asset`
            num_environments (int): number of environments to create
            spacing (int, optional): Spacing between each environment; the width of the environment is `2 * spacing`. Defaults to 1.

        Returns:
            List[Tuple[Handle, Handle]]: List containing handles to each created environment and actor in that environment
        """

        lower = gymapi.Vec3(-spacing, 0.0, -spacing)
        upper = gymapi.Vec3(spacing, spacing, spacing)
        num_per_row = int(np.sqrt(num_environments))

        pose = gymapi.Transform()
        identity_quat = R.identity().as_quat()
<<<<<<< HEAD
        pose.p = gymapi.Vec3(0.0, 0.0, 0.38)  # TODO: figure out correct height
=======
        pose.p = gymapi.Vec3(0.0, 0.0, 0.40)  # TODO: figure out correct height
>>>>>>> ce7d5fa3
        pose.r = gymapi.Quat(*identity_quat)

        env_actor_handles = []
        for env_index in range(num_environments):
            env = self.gym.create_env(self.sim, lower, upper, num_per_row)
            actor = self.gym.create_actor(env, asset_handle, pose, f"Actor", env_index, 1)

            self.gym.enable_actor_dof_force_sensors(env, actor)

            asset_props = self.gym.get_asset_dof_properties(asset_handle)
            asset_props["driveMode"].fill(gymapi.DOF_MODE_POS)
            asset_props["stiffness"].fill(17)
            asset_props["damping"].fill(0.4)

            self.gym.set_actor_dof_properties(env, actor, asset_props)

            env_actor_handles.append((env, actor))
            
        return env_actor_handles
    
    def release(self):
        """Frees any acquired resources and ends the simulation"""

        self.gym.destroy_sim(self.sim)
        self.gym.destroy_viewer(self.viewer)<|MERGE_RESOLUTION|>--- conflicted
+++ resolved
@@ -111,11 +111,7 @@
 
         pose = gymapi.Transform()
         identity_quat = R.identity().as_quat()
-<<<<<<< HEAD
-        pose.p = gymapi.Vec3(0.0, 0.0, 0.38)  # TODO: figure out correct height
-=======
         pose.p = gymapi.Vec3(0.0, 0.0, 0.40)  # TODO: figure out correct height
->>>>>>> ce7d5fa3
         pose.r = gymapi.Quat(*identity_quat)
 
         env_actor_handles = []
